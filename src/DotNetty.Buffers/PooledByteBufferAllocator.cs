--- conflicted
+++ resolved
@@ -274,11 +274,7 @@
 
         public static bool DefaultPreferDirect => PlatformDependent.DirectBufferPreferred;
 
-<<<<<<< HEAD
-        public override bool IsDirectBufferPooled =>  this.heapArenas != null;
-=======
         public override bool IsDirectBufferPooled => this.heapArenas != null;
->>>>>>> 656df28c
 
         sealed class PoolThreadLocalCache : FastThreadLocal<PoolThreadCache<byte[]>>
         {
@@ -297,11 +293,7 @@
                     PoolArena<byte[]> directArena = this.LeastUsedArena(this.owner.directArenas);
 
                     return new PoolThreadCache<byte[]>(
-<<<<<<< HEAD
-                            heapArena, directArena, 
-=======
                             heapArena, directArena,
->>>>>>> 656df28c
                             this.owner.tinyCacheSize, this.owner.smallCacheSize, this.owner.normalCacheSize,
                             DefaultMaxCachedBufferCapacity, DefaultCacheTrimInterval);
                 }
